--- conflicted
+++ resolved
@@ -1,5 +1,4 @@
 """Widgets for manipulating git stashes"""
-
 from qtpy.QtCore import Qt
 
 from ..i18n import N_
@@ -177,15 +176,12 @@
         is_changed = self.model.is_changed()
         self.keep_index.setEnabled(is_changed)
         self.button_save.setEnabled(is_changed)
-<<<<<<< HEAD
 
         is_selected = bool(self.selected_stash())
         self.apply_action.setEnabled(is_selected)
         self.drop_action.setEnabled(is_selected)
         self.pop_action.setEnabled(is_selected)
-=======
         self.button_rename.setEnabled(is_selected)
->>>>>>> dd3f5daa
         self.button_apply.setEnabled(is_selected)
         self.button_drop.setEnabled(is_selected)
         self.button_pop.setEnabled(is_selected)
@@ -254,17 +250,6 @@
         )
         if not ok or not stash_name:
             return
-<<<<<<< HEAD
-        # Sanitize the stash name
-        stash_name = utils.sanitize(stash_name)
-        if stash_name in self.names:
-            Interaction.critical(
-                N_('Error: Stash exists'),
-                N_('A stash named "%s" already exists') % stash_name,
-            )
-            return
-=======
->>>>>>> dd3f5daa
         context = self.context
         keep_index = get(self.keep_index)
         stash_index = get(self.stash_index)
