--- conflicted
+++ resolved
@@ -368,12 +368,9 @@
         self.notifier.add_observer(refs_updated, self.display)
         self.notifier.add_observer(filelist.HISTORIES_SELECTED,
                                    self.histories_selected)
-<<<<<<< HEAD
         self.notifier.add_observer(filelist.DIFFTOOL_SELECTED,
                                    self.difftool_selected)
-=======
         self.notifier.add_observer(diff.COMMITS_SELECTED, self.commits_selected)
->>>>>>> 449c09eb
 
         self.treewidget = CommitTreeWidget(notifier, self)
         self.diffwidget = diff.DiffWidget(notifier, self)
