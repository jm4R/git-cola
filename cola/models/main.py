--- conflicted
+++ resolved
@@ -1054,27 +1054,18 @@
     def remote_url(self, name):
         return self.git.config('remote.%s.url' % name, get=True)
 
-<<<<<<< HEAD
     def remote_args(self, remote,
                     local_branch='',
                     remote_branch='',
                     ffwd=True,
                     tags=False,
-                    rebase=False):
-=======
-    def get_remote_args(self, remote,
-                        local_branch='',
-                        remote_branch='',
-                        ffwd=True,
-                        tags=False,
-                        rebase=False,
-                        push=False):
+                    rebase=False,
+                    push=False):
         # Swap the branches in push mode (reverse of fetch)
         if push:
             tmp = local_branch
             local_branch = remote_branch
             remote_branch = tmp
->>>>>>> 18cbc33b
         if ffwd:
             branch_arg = '%s:%s' % ( remote_branch, local_branch )
         else:
@@ -1099,11 +1090,7 @@
         """Generates a closure that calls git fetch, push or pull
         """
         def remote_helper(remote, **kwargs):
-<<<<<<< HEAD
-            args, kwargs = self.remote_args(remote, **kwargs)
-=======
-            args, kwargs = self.get_remote_args(remote, push=push, **kwargs)
->>>>>>> 18cbc33b
+            args, kwargs = self.remote_args(remote, push=push, **kwargs)
             return gitaction(*args, **kwargs)
         return remote_helper
 
