--- conflicted
+++ resolved
@@ -20,12 +20,7 @@
     IDX_END = 4
 
     def __init__(self, parent=None):
-<<<<<<< HEAD
         MainWindow.__init__(self, parent)
-        self.set_display = self.display_text.setText
-=======
-        ViewBase.__init__(self, parent)
->>>>>>> 2e879d83
         self.amend_is_checked = self.amend_radio.isChecked
         self.action_undo = self.commitmsg.undo
         self.action_redo = self.commitmsg.redo
