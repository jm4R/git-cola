--- conflicted
+++ resolved
@@ -160,7 +160,6 @@
 @patch('cola.core.isfile')
 def test_is_git_dir_finds_linked_repository(isfile, isdir, islink):
     dirs = {
-<<<<<<< HEAD
         str(pathlib.Path(directory).resolve())
         for directory in [
             '/foo',
@@ -180,21 +179,6 @@
             '/foo/.git/worktrees/foo/commondir',
             '/foo/.git/worktrees/foo/gitdir',
         ]
-=======
-        '/foo',
-        '/foo/.git',
-        '/foo/.git/refs',
-        '/foo/.git/objects',
-        '/foo/.git/worktrees',
-        '/foo/.git/worktrees/foo',
-    }
-    files = {
-        '/foo/.git/HEAD',
-        '/foo/.git/worktrees/foo/HEAD',
-        '/foo/.git/worktrees/foo/index',
-        '/foo/.git/worktrees/foo/commondir',
-        '/foo/.git/worktrees/foo/gitdir',
->>>>>>> 6f63d34e
     }
     islink.return_value = False
     isfile.side_effect = lambda x: x in files
